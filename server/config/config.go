package config

import (
	"context"
	"errors"
	"fmt"
	"os"
	"path/filepath"
	"strings"
	"time"

	"github.com/caarlos0/env/v8"
	"github.com/charmbracelet/soft-serve/server/backend"
	"golang.org/x/crypto/ssh"
	"gopkg.in/yaml.v3"
)

// SSHConfig is the configuration for the SSH server.
type SSHConfig struct {
	// ListenAddr is the address on which the SSH server will listen.
	ListenAddr string `env:"LISTEN_ADDR" yaml:"listen_addr"`

	// PublicURL is the public URL of the SSH server.
	PublicURL string `env:"PUBLIC_URL" yaml:"public_url"`

	// KeyPath is the path to the SSH server's private key.
	KeyPath string `env:"KEY_PATH" yaml:"key_path"`

	// ClientKeyPath is the path to the server's client private key.
	ClientKeyPath string `env:"CLIENT_KEY_PATH" yaml:"client_key_path"`

	// MaxTimeout is the maximum number of seconds a connection can take.
	MaxTimeout int `env:"MAX_TIMEOUT" yaml:"max_timeout"`

	// IdleTimeout is the number of seconds a connection can be idle before it is closed.
	IdleTimeout int `env:"IDLE_TIMEOUT" yaml:"idle_timeout"`
}

// GitConfig is the Git daemon configuration for the server.
type GitConfig struct {
	// ListenAddr is the address on which the Git daemon will listen.
	ListenAddr string `env:"LISTEN_ADDR" yaml:"listen_addr"`

	// MaxTimeout is the maximum number of seconds a connection can take.
	MaxTimeout int `env:"MAX_TIMEOUT" yaml:"max_timeout"`

	// IdleTimeout is the number of seconds a connection can be idle before it is closed.
	IdleTimeout int `env:"IDLE_TIMEOUT" yaml:"idle_timeout"`

	// MaxConnections is the maximum number of concurrent connections.
	MaxConnections int `env:"MAX_CONNECTIONS" yaml:"max_connections"`
}

// HTTPConfig is the HTTP configuration for the server.
type HTTPConfig struct {
	// ListenAddr is the address on which the HTTP server will listen.
	ListenAddr string `env:"LISTEN_ADDR" yaml:"listen_addr"`

	// TLSKeyPath is the path to the TLS private key.
	TLSKeyPath string `env:"TLS_KEY_PATH" yaml:"tls_key_path"`

	// TLSCertPath is the path to the TLS certificate.
	TLSCertPath string `env:"TLS_CERT_PATH" yaml:"tls_cert_path"`

	// PublicURL is the public URL of the HTTP server.
	PublicURL string `env:"PUBLIC_URL" yaml:"public_url"`
}

// StatsConfig is the configuration for the stats server.
type StatsConfig struct {
	// ListenAddr is the address on which the stats server will listen.
	ListenAddr string `env:"LISTEN_ADDR" yaml:"listen_addr"`
}

// LogConfig is the logger configuration.
type LogConfig struct {
	// Format is the format of the logs.
	// Valid values are "json", "logfmt", and "text".
	Format string `env:"FORMAT" yaml:"format"`

	// Time format for the log `ts` field.
	// Format must be described in Golang's time format.
	TimeFormat string `env:"TIME_FORMAT" yaml:"time_format"`
}

// Config is the configuration for Soft Serve.
type Config struct {
	// Name is the name of the server.
	Name string `env:"NAME" yaml:"name"`

	// SSH is the configuration for the SSH server.
	SSH SSHConfig `envPrefix:"SSH_" yaml:"ssh"`

	// Git is the configuration for the Git daemon.
	Git GitConfig `envPrefix:"GIT_" yaml:"git"`

	// HTTP is the configuration for the HTTP server.
	HTTP HTTPConfig `envPrefix:"HTTP_" yaml:"http"`

	// Stats is the configuration for the stats server.
	Stats StatsConfig `envPrefix:"STATS_" yaml:"stats"`

	// Log is the logger configuration.
	Log LogConfig `envPrefix:"LOG_" yaml:"log"`

	// Cache is the cache backend to use.
	Cache string `env:"CACHE" yaml:"cache"`

	// InitialAdminKeys is a list of public keys that will be added to the list of admins.
	InitialAdminKeys []string `env:"INITIAL_ADMIN_KEYS" envSeparator:"\n" yaml:"initial_admin_keys"`

	// DataPath is the path to the directory where Soft Serve will store its data.
	DataPath string `env:"DATA_PATH" yaml:"-"`

	// Backend is the Git backend to use.
	Backend backend.Backend `yaml:"-"`
}

// Environ returns the config as a list of environment variables.
func (c *Config) Environ() []string {
	envs := []string{}
	if c == nil {
		return envs
<<<<<<< HEAD
=======
	}

	// TODO: do this dynamically
	envs = append(envs, []string{
		fmt.Sprintf("SOFT_SERVE_NAME=%s", c.Name),
		fmt.Sprintf("SOFT_SERVE_DATA_PATH=%s", c.DataPath),
		fmt.Sprintf("SOFT_SERVE_INITIAL_ADMIN_KEYS=%s", strings.Join(c.InitialAdminKeys, "\n")),
		fmt.Sprintf("SOFT_SERVE_SSH_LISTEN_ADDR=%s", c.SSH.ListenAddr),
		fmt.Sprintf("SOFT_SERVE_SSH_PUBLIC_URL=%s", c.SSH.PublicURL),
		fmt.Sprintf("SOFT_SERVE_SSH_KEY_PATH=%s", c.SSH.KeyPath),
		fmt.Sprintf("SOFT_SERVE_SSH_CLIENT_KEY_PATH=%s", c.SSH.ClientKeyPath),
		fmt.Sprintf("SOFT_SERVE_SSH_MAX_TIMEOUT=%d", c.SSH.MaxTimeout),
		fmt.Sprintf("SOFT_SERVE_SSH_IDLE_TIMEOUT=%d", c.SSH.IdleTimeout),
		fmt.Sprintf("SOFT_SERVE_GIT_LISTEN_ADDR=%s", c.Git.ListenAddr),
		fmt.Sprintf("SOFT_SERVE_GIT_MAX_TIMEOUT=%d", c.Git.MaxTimeout),
		fmt.Sprintf("SOFT_SERVE_GIT_IDLE_TIMEOUT=%d", c.Git.IdleTimeout),
		fmt.Sprintf("SOFT_SERVE_GIT_MAX_CONNECTIONS=%d", c.Git.MaxConnections),
		fmt.Sprintf("SOFT_SERVE_HTTP_LISTEN_ADDR=%s", c.HTTP.ListenAddr),
		fmt.Sprintf("SOFT_SERVE_HTTP_TLS_KEY_PATH=%s", c.HTTP.TLSKeyPath),
		fmt.Sprintf("SOFT_SERVE_HTTP_TLS_CERT_PATH=%s", c.HTTP.TLSCertPath),
		fmt.Sprintf("SOFT_SERVE_HTTP_PUBLIC_URL=%s", c.HTTP.PublicURL),
		fmt.Sprintf("SOFT_SERVE_STATS_LISTEN_ADDR=%s", c.Stats.ListenAddr),
		fmt.Sprintf("SOFT_SERVE_LOG_FORMAT=%s", c.Log.Format),
		fmt.Sprintf("SOFT_SERVE_LOG_TIME_FORMAT=%s", c.Log.TimeFormat),
	}...)

	return envs
}

func parseConfig(path string) (*Config, error) {
	dataPath := filepath.Dir(path)
	cfg := &Config{
		Name:     "Soft Serve",
		DataPath: dataPath,
		SSH: SSHConfig{
			ListenAddr:    ":23231",
			PublicURL:     "ssh://localhost:23231",
			KeyPath:       filepath.Join("ssh", "soft_serve_host_ed25519"),
			ClientKeyPath: filepath.Join("ssh", "soft_serve_client_ed25519"),
			MaxTimeout:    0,
			IdleTimeout:   0,
		},
		Git: GitConfig{
			ListenAddr:     ":9418",
			MaxTimeout:     0,
			IdleTimeout:    3,
			MaxConnections: 32,
		},
		HTTP: HTTPConfig{
			ListenAddr: ":23232",
			PublicURL:  "http://localhost:23232",
		},
		Stats: StatsConfig{
			ListenAddr: "localhost:23233",
		},
		Log: LogConfig{
			Format:     "text",
			TimeFormat: time.DateTime,
		},
>>>>>>> dc5b1e2e
	}

	// TODO: do this dynamically
	envs = append(envs, []string{
		fmt.Sprintf("SOFT_SERVE_NAME=%s", c.Name),
		fmt.Sprintf("SOFT_SERVE_DATA_PATH=%s", c.DataPath),
		fmt.Sprintf("SOFT_SERVE_INITIAL_ADMIN_KEYS=%s", strings.Join(c.InitialAdminKeys, "\n")),
		fmt.Sprintf("SOFT_SERVE_SSH_LISTEN_ADDR=%s", c.SSH.ListenAddr),
		fmt.Sprintf("SOFT_SERVE_SSH_PUBLIC_URL=%s", c.SSH.PublicURL),
		fmt.Sprintf("SOFT_SERVE_SSH_KEY_PATH=%s", c.SSH.KeyPath),
		fmt.Sprintf("SOFT_SERVE_SSH_CLIENT_KEY_PATH=%s", c.SSH.ClientKeyPath),
		fmt.Sprintf("SOFT_SERVE_SSH_MAX_TIMEOUT=%d", c.SSH.MaxTimeout),
		fmt.Sprintf("SOFT_SERVE_SSH_IDLE_TIMEOUT=%d", c.SSH.IdleTimeout),
		fmt.Sprintf("SOFT_SERVE_GIT_LISTEN_ADDR=%s", c.Git.ListenAddr),
		fmt.Sprintf("SOFT_SERVE_GIT_MAX_TIMEOUT=%d", c.Git.MaxTimeout),
		fmt.Sprintf("SOFT_SERVE_GIT_IDLE_TIMEOUT=%d", c.Git.IdleTimeout),
		fmt.Sprintf("SOFT_SERVE_GIT_MAX_CONNECTIONS=%d", c.Git.MaxConnections),
		fmt.Sprintf("SOFT_SERVE_HTTP_LISTEN_ADDR=%s", c.HTTP.ListenAddr),
		fmt.Sprintf("SOFT_SERVE_HTTP_TLS_KEY_PATH=%s", c.HTTP.TLSKeyPath),
		fmt.Sprintf("SOFT_SERVE_HTTP_TLS_CERT_PATH=%s", c.HTTP.TLSCertPath),
		fmt.Sprintf("SOFT_SERVE_HTTP_PUBLIC_URL=%s", c.HTTP.PublicURL),
		fmt.Sprintf("SOFT_SERVE_STATS_LISTEN_ADDR=%s", c.Stats.ListenAddr),
		fmt.Sprintf("SOFT_SERVE_LOG_FORMAT=%s", c.Log.Format),
		fmt.Sprintf("SOFT_SERVE_LOG_TIME_FORMAT=%s", c.Log.TimeFormat),
	}...)

	return envs
}

func parseFile(v interface{}, path string) error {
	f, err := os.Open(path)
	if err != nil {
		return fmt.Errorf("open config file: %w", err)
	}

	defer f.Close() // nolint: errcheck
	if err := yaml.NewDecoder(f).Decode(v); err != nil {
		return fmt.Errorf("decode config: %w", err)
	}

	return nil
}

func parseEnv(v interface{}) error {
	// Override with environment variables
	if err := env.ParseWithOptions(v, env.Options{
		Prefix: "SOFT_SERVE_",
	}); err != nil {
		return fmt.Errorf("parse environment variables: %w", err)
	}

	return nil
}

// ParseConfig parses the configuration from environment variables the given
// file.
func ParseConfig(v interface{}, path string) error {
	return errors.Join(parseFile(v, path), parseEnv(v))
}

// NewConfig retruns a new Config with values populated from environment
// variables and config file.
//
// If the config file does not exist, it will be created with the default
// values.
//
// Environment variables will override values in the config file except for the
// initial_admin_keys.
//
// If path is empty, the default config file path will be used.
func NewConfig(path string) (*Config, error) {
	cfg := DefaultConfig()
	if path != "" {
		cfg.DataPath = filepath.Dir(path)
	}

	// Parse file
	if cfg.Exist() {
		if err := parseFile(cfg, cfg.FilePath()); err != nil {
			return cfg, err
		}
	}

	// Merge initial admin keys from both config file and environment variables.
	initialAdminKeys := append([]string{}, cfg.InitialAdminKeys...)

	if err := parseEnv(cfg); err != nil {
		return cfg, err
	}

	// Merge initial admin keys from environment variables.
	if initialAdminKeysEnv := os.Getenv("SOFT_SERVE_INITIAL_ADMIN_KEYS"); initialAdminKeysEnv != "" {
		cfg.InitialAdminKeys = append(cfg.InitialAdminKeys, initialAdminKeys...)
	}

	// Validate keys
	pks := make([]string, 0)
	for _, key := range parseAuthKeys(cfg.InitialAdminKeys) {
		ak := backend.MarshalAuthorizedKey(key)
		pks = append(pks, ak)
	}

	cfg.InitialAdminKeys = pks

	// Reset datapath to config dir.
	// This is necessary because the environment variable may be set to
	// a different directory.
	// cfg.DataPath = dataPath

	if err := cfg.validate(); err != nil {
		return cfg, err
	}

	return cfg, cfg.WriteConfig()
}

// DefaultConfig returns a Config with the default values.
func DefaultConfig() *Config {
	dataPath := os.Getenv("SOFT_SERVE_DATA_PATH")
	if dataPath == "" {
		dataPath = "data"
	}

	cfg := &Config{
		Name:     "Soft Serve",
		DataPath: dataPath,
		Cache:    "lru",
		SSH: SSHConfig{
			ListenAddr:    ":23231",
			PublicURL:     "ssh://localhost:23231",
			KeyPath:       filepath.Join("ssh", "soft_serve_host_ed25519"),
			ClientKeyPath: filepath.Join("ssh", "soft_serve_client_ed25519"),
			MaxTimeout:    0,
			IdleTimeout:   0,
		},
		Git: GitConfig{
			ListenAddr:     ":9418",
			MaxTimeout:     0,
			IdleTimeout:    3,
			MaxConnections: 32,
		},
		HTTP: HTTPConfig{
			ListenAddr: ":23232",
			PublicURL:  "http://localhost:23232",
		},
		Stats: StatsConfig{
			ListenAddr: "localhost:23233",
		},
		Log: LogConfig{
			Format:     "text",
			TimeFormat: time.DateTime,
		},
	}

<<<<<<< HEAD
	return cfg
}

// FilePath returns the expected config file path.
func (c *Config) FilePath() string {
	return filepath.Join(c.DataPath, "config.yaml")
}
=======
	if err := cfg.validate(); err != nil {
		log.Fatal(err)
	}
>>>>>>> dc5b1e2e

// Exist returns true if the configuration file exists.
func (c *Config) Exist() bool {
	_, err := os.Stat(c.FilePath())
	return err == nil
}

// WriteConfig writes the configuration in the default path.
func (c *Config) WriteConfig() error {
	fp := c.FilePath()
	if err := os.MkdirAll(filepath.Dir(fp), os.ModePerm); err != nil {
		return err
	}
	return os.WriteFile(fp, []byte(newConfigFile(c)), 0o644) // nolint: errcheck
}

// Exist returns true if the configuration file exists.
func (c *Config) Exist() bool {
	_, err := os.Stat(filepath.Join(c.DataPath, "config.yaml"))
	return err == nil
}

// WriteConfig writes the configuration in the default path.
func (c *Config) WriteConfig() error {
	return WriteConfig(filepath.Join(c.DataPath, "config.yaml"), c)
}

// WithBackend sets the backend for the configuration.
// TODO: remove in favor of backend.FromContext.
func (c *Config) WithBackend(backend backend.Backend) *Config {
	c.Backend = backend
	return c
}

func (c *Config) validate() error {
	// Use absolute paths
	if !filepath.IsAbs(c.DataPath) {
		dp, err := filepath.Abs(c.DataPath)
		if err != nil {
			return err
		}
		c.DataPath = dp
	}

	c.SSH.PublicURL = strings.TrimSuffix(c.SSH.PublicURL, "/")
	c.HTTP.PublicURL = strings.TrimSuffix(c.HTTP.PublicURL, "/")

	if c.SSH.KeyPath != "" && !filepath.IsAbs(c.SSH.KeyPath) {
		c.SSH.KeyPath = filepath.Join(c.DataPath, c.SSH.KeyPath)
	}

	if c.SSH.ClientKeyPath != "" && !filepath.IsAbs(c.SSH.ClientKeyPath) {
		c.SSH.ClientKeyPath = filepath.Join(c.DataPath, c.SSH.ClientKeyPath)
	}

	if c.HTTP.TLSKeyPath != "" && !filepath.IsAbs(c.HTTP.TLSKeyPath) {
		c.HTTP.TLSKeyPath = filepath.Join(c.DataPath, c.HTTP.TLSKeyPath)
	}

	if c.HTTP.TLSCertPath != "" && !filepath.IsAbs(c.HTTP.TLSCertPath) {
		c.HTTP.TLSCertPath = filepath.Join(c.DataPath, c.HTTP.TLSCertPath)
	}

	return nil
}

// parseAuthKeys parses authorized keys from either file paths or string authorized_keys.
func parseAuthKeys(aks []string) []ssh.PublicKey {
	pks := make([]ssh.PublicKey, 0)
	for _, key := range aks {
		if bts, err := os.ReadFile(key); err == nil {
			// key is a file
			key = strings.TrimSpace(string(bts))
		}
		if pk, _, err := backend.ParseAuthorizedKey(key); err == nil {
			pks = append(pks, pk)
		}
	}
	return pks
}

// AdminKeys returns the server admin keys.
func (c *Config) AdminKeys() []ssh.PublicKey {
	return parseAuthKeys(c.InitialAdminKeys)
}

var configCtxKey = struct{ string }{"config"}

// WithContext returns a new context with the configuration attached.
func WithContext(ctx context.Context, cfg *Config) context.Context {
	return context.WithValue(ctx, configCtxKey, cfg)
}

// FromContext returns the configuration from the context.
func FromContext(ctx context.Context) *Config {
	if c, ok := ctx.Value(configCtxKey).(*Config); ok {
		return c
	}

	return DefaultConfig()
}<|MERGE_RESOLUTION|>--- conflicted
+++ resolved
@@ -121,8 +121,6 @@
 	envs := []string{}
 	if c == nil {
 		return envs
-<<<<<<< HEAD
-=======
 	}
 
 	// TODO: do this dynamically
@@ -152,66 +150,6 @@
 	return envs
 }
 
-func parseConfig(path string) (*Config, error) {
-	dataPath := filepath.Dir(path)
-	cfg := &Config{
-		Name:     "Soft Serve",
-		DataPath: dataPath,
-		SSH: SSHConfig{
-			ListenAddr:    ":23231",
-			PublicURL:     "ssh://localhost:23231",
-			KeyPath:       filepath.Join("ssh", "soft_serve_host_ed25519"),
-			ClientKeyPath: filepath.Join("ssh", "soft_serve_client_ed25519"),
-			MaxTimeout:    0,
-			IdleTimeout:   0,
-		},
-		Git: GitConfig{
-			ListenAddr:     ":9418",
-			MaxTimeout:     0,
-			IdleTimeout:    3,
-			MaxConnections: 32,
-		},
-		HTTP: HTTPConfig{
-			ListenAddr: ":23232",
-			PublicURL:  "http://localhost:23232",
-		},
-		Stats: StatsConfig{
-			ListenAddr: "localhost:23233",
-		},
-		Log: LogConfig{
-			Format:     "text",
-			TimeFormat: time.DateTime,
-		},
->>>>>>> dc5b1e2e
-	}
-
-	// TODO: do this dynamically
-	envs = append(envs, []string{
-		fmt.Sprintf("SOFT_SERVE_NAME=%s", c.Name),
-		fmt.Sprintf("SOFT_SERVE_DATA_PATH=%s", c.DataPath),
-		fmt.Sprintf("SOFT_SERVE_INITIAL_ADMIN_KEYS=%s", strings.Join(c.InitialAdminKeys, "\n")),
-		fmt.Sprintf("SOFT_SERVE_SSH_LISTEN_ADDR=%s", c.SSH.ListenAddr),
-		fmt.Sprintf("SOFT_SERVE_SSH_PUBLIC_URL=%s", c.SSH.PublicURL),
-		fmt.Sprintf("SOFT_SERVE_SSH_KEY_PATH=%s", c.SSH.KeyPath),
-		fmt.Sprintf("SOFT_SERVE_SSH_CLIENT_KEY_PATH=%s", c.SSH.ClientKeyPath),
-		fmt.Sprintf("SOFT_SERVE_SSH_MAX_TIMEOUT=%d", c.SSH.MaxTimeout),
-		fmt.Sprintf("SOFT_SERVE_SSH_IDLE_TIMEOUT=%d", c.SSH.IdleTimeout),
-		fmt.Sprintf("SOFT_SERVE_GIT_LISTEN_ADDR=%s", c.Git.ListenAddr),
-		fmt.Sprintf("SOFT_SERVE_GIT_MAX_TIMEOUT=%d", c.Git.MaxTimeout),
-		fmt.Sprintf("SOFT_SERVE_GIT_IDLE_TIMEOUT=%d", c.Git.IdleTimeout),
-		fmt.Sprintf("SOFT_SERVE_GIT_MAX_CONNECTIONS=%d", c.Git.MaxConnections),
-		fmt.Sprintf("SOFT_SERVE_HTTP_LISTEN_ADDR=%s", c.HTTP.ListenAddr),
-		fmt.Sprintf("SOFT_SERVE_HTTP_TLS_KEY_PATH=%s", c.HTTP.TLSKeyPath),
-		fmt.Sprintf("SOFT_SERVE_HTTP_TLS_CERT_PATH=%s", c.HTTP.TLSCertPath),
-		fmt.Sprintf("SOFT_SERVE_HTTP_PUBLIC_URL=%s", c.HTTP.PublicURL),
-		fmt.Sprintf("SOFT_SERVE_STATS_LISTEN_ADDR=%s", c.Stats.ListenAddr),
-		fmt.Sprintf("SOFT_SERVE_LOG_FORMAT=%s", c.Log.Format),
-		fmt.Sprintf("SOFT_SERVE_LOG_TIME_FORMAT=%s", c.Log.TimeFormat),
-	}...)
-
-	return envs
-}
-
 func parseFile(v interface{}, path string) error {
 	f, err := os.Open(path)
 	if err != nil {
@@ -337,7 +275,6 @@
 		},
 	}
 
-<<<<<<< HEAD
 	return cfg
 }
 
@@ -345,11 +282,6 @@
 func (c *Config) FilePath() string {
 	return filepath.Join(c.DataPath, "config.yaml")
 }
-=======
-	if err := cfg.validate(); err != nil {
-		log.Fatal(err)
-	}
->>>>>>> dc5b1e2e
 
 // Exist returns true if the configuration file exists.
 func (c *Config) Exist() bool {
