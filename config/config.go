package config

import (
	"log"
	"path/filepath"

	"github.com/meowgorithm/babyenv"
)

// Callbacks provides an interface that can be used to run callbacks on different events.
type Callbacks interface {
	Tui(action string)
	Push(repo string)
	Fetch(repo string)
}

// Config is the configuration for Soft Serve.
type Config struct {
	Host            string `env:"SOFT_SERVE_HOST"`
	Port            int    `env:"SOFT_SERVE_PORT"`
	KeyPath         string `env:"SOFT_SERVE_KEY_PATH"`
	RepoPath        string `env:"SOFT_SERVE_REPO_PATH"`
<<<<<<< HEAD
<<<<<<< HEAD
	ReadmePath      string `env:"SOFT_SERVE_README_PATH"`
=======
>>>>>>> Fix bug where ssh key cannot be written on Windows
=======
>>>>>>> 2a1313de
	InitialAdminKey string `env:"SOFT_SERVE_INITIAL_ADMIN_KEY"`
	Callbacks       Callbacks
}

func (c *Config) applyDefaults() {
	if c.Port == 0 {
		c.Port = 23231
	}
	if c.KeyPath == "" {
		// NB: cross-platform-compatible path
		c.KeyPath = filepath.Join(".ssh", "soft_serve_server_ed25519")
	}
	if c.RepoPath == "" {
		c.RepoPath = ".repos"
	}
<<<<<<< HEAD
<<<<<<< HEAD
	if c.ReadmePath == "" {
		c.ReadmePath = "README.md"
	}
=======
>>>>>>> Fix bug where ssh key cannot be written on Windows
=======
>>>>>>> 2a1313de
}

// DefaultConfig returns a Config with the values populated with the defaults
// or specified environment variables.
func DefaultConfig() *Config {
	var scfg Config
	err := babyenv.Parse(&scfg)
	if err != nil {
		log.Fatalln(err)
	}
	scfg.applyDefaults()
	return scfg.WithCallbacks(nil)
}

// WithCallbacks applies the given Callbacks to the configuration.
func (cfg *Config) WithCallbacks(c Callbacks) *Config {
	cfg.Callbacks = c
	return cfg
}<|MERGE_RESOLUTION|>--- conflicted
+++ resolved
@@ -20,13 +20,7 @@
 	Port            int    `env:"SOFT_SERVE_PORT"`
 	KeyPath         string `env:"SOFT_SERVE_KEY_PATH"`
 	RepoPath        string `env:"SOFT_SERVE_REPO_PATH"`
-<<<<<<< HEAD
-<<<<<<< HEAD
 	ReadmePath      string `env:"SOFT_SERVE_README_PATH"`
-=======
->>>>>>> Fix bug where ssh key cannot be written on Windows
-=======
->>>>>>> 2a1313de
 	InitialAdminKey string `env:"SOFT_SERVE_INITIAL_ADMIN_KEY"`
 	Callbacks       Callbacks
 }
@@ -42,15 +36,9 @@
 	if c.RepoPath == "" {
 		c.RepoPath = ".repos"
 	}
-<<<<<<< HEAD
-<<<<<<< HEAD
 	if c.ReadmePath == "" {
 		c.ReadmePath = "README.md"
 	}
-=======
->>>>>>> Fix bug where ssh key cannot be written on Windows
-=======
->>>>>>> 2a1313de
 }
 
 // DefaultConfig returns a Config with the values populated with the defaults
